// !$*UTF8*$!
{
	archiveVersion = 1;
	classes = {
	};
	objectVersion = 46;
	objects = {

/* Begin PBXBuildFile section */
		355DBF171E40EA4300671CDD /* Pulley.h in Headers */ = {isa = PBXBuildFile; fileRef = 355DBF151E40EA4300671CDD /* Pulley.h */; settings = {ATTRIBUTES = (Public, ); }; };
		355DBF1A1E40EA4300671CDD /* Pulley.framework in Frameworks */ = {isa = PBXBuildFile; fileRef = 355DBF131E40EA4300671CDD /* Pulley.framework */; };
		355DBF1B1E40EA4300671CDD /* Pulley.framework in Embed Frameworks */ = {isa = PBXBuildFile; fileRef = 355DBF131E40EA4300671CDD /* Pulley.framework */; settings = {ATTRIBUTES = (CodeSignOnCopy, RemoveHeadersOnCopy, ); }; };
		355DBF201E40EA5C00671CDD /* PulleyPassthroughScrollView.swift in Sources */ = {isa = PBXBuildFile; fileRef = C6131BB71D305995002F27F3 /* PulleyPassthroughScrollView.swift */; };
		355DBF211E40EA5F00671CDD /* PulleyViewController.swift in Sources */ = {isa = PBXBuildFile; fileRef = C6131BB81D305995002F27F3 /* PulleyViewController.swift */; };
		C6131BB41D30429E002F27F3 /* PrimaryTransitionTargetViewController.swift in Sources */ = {isa = PBXBuildFile; fileRef = C6131BB31D30429E002F27F3 /* PrimaryTransitionTargetViewController.swift */; };
		C6C51DDD1F5108980079B57F /* UIView+constrainToParent.swift in Sources */ = {isa = PBXBuildFile; fileRef = C6C51DDC1F5108980079B57F /* UIView+constrainToParent.swift */; };
		C6DF73D31D2DE2B500735EBC /* AppDelegate.swift in Sources */ = {isa = PBXBuildFile; fileRef = C6DF73D21D2DE2B500735EBC /* AppDelegate.swift */; };
		C6DF73D51D2DE2B500735EBC /* PrimaryContentViewController.swift in Sources */ = {isa = PBXBuildFile; fileRef = C6DF73D41D2DE2B500735EBC /* PrimaryContentViewController.swift */; };
		C6DF73DA1D2DE2B500735EBC /* Assets.xcassets in Resources */ = {isa = PBXBuildFile; fileRef = C6DF73D91D2DE2B500735EBC /* Assets.xcassets */; };
		C6DF73DD1D2DE2B500735EBC /* LaunchScreen.storyboard in Resources */ = {isa = PBXBuildFile; fileRef = C6DF73DB1D2DE2B500735EBC /* LaunchScreen.storyboard */; };
		C6DF73EA1D2DFE7F00735EBC /* DrawerContentViewController.swift in Sources */ = {isa = PBXBuildFile; fileRef = C6DF73E91D2DFE7F00735EBC /* DrawerContentViewController.swift */; };
		C6DF73EC1D2E027500735EBC /* Main.storyboard in Resources */ = {isa = PBXBuildFile; fileRef = C6DF73EB1D2E027500735EBC /* Main.storyboard */; };
		D2C07C7C2129BC8B00ED38D7 /* CustomMaskExample.swift in Sources */ = {isa = PBXBuildFile; fileRef = D2C07C7A2129BC0F00ED38D7 /* CustomMaskExample.swift */; };
		E15E853120BE56B900800173 /* UIViewController+PulleyViewController.swift in Sources */ = {isa = PBXBuildFile; fileRef = E15E853020BE56B900800173 /* UIViewController+PulleyViewController.swift */; };
/* End PBXBuildFile section */

/* Begin PBXContainerItemProxy section */
		355DBF181E40EA4300671CDD /* PBXContainerItemProxy */ = {
			isa = PBXContainerItemProxy;
			containerPortal = C6DF73C71D2DE2B500735EBC /* Project object */;
			proxyType = 1;
			remoteGlobalIDString = 355DBF121E40EA4300671CDD;
			remoteInfo = Pulley;
		};
/* End PBXContainerItemProxy section */

/* Begin PBXCopyFilesBuildPhase section */
		355DBF1F1E40EA4300671CDD /* Embed Frameworks */ = {
			isa = PBXCopyFilesBuildPhase;
			buildActionMask = 2147483647;
			dstPath = "";
			dstSubfolderSpec = 10;
			files = (
				355DBF1B1E40EA4300671CDD /* Pulley.framework in Embed Frameworks */,
			);
			name = "Embed Frameworks";
			runOnlyForDeploymentPostprocessing = 0;
		};
/* End PBXCopyFilesBuildPhase section */

/* Begin PBXFileReference section */
		355DBF131E40EA4300671CDD /* Pulley.framework */ = {isa = PBXFileReference; explicitFileType = wrapper.framework; includeInIndex = 0; path = Pulley.framework; sourceTree = BUILT_PRODUCTS_DIR; };
		355DBF151E40EA4300671CDD /* Pulley.h */ = {isa = PBXFileReference; lastKnownFileType = sourcecode.c.h; path = Pulley.h; sourceTree = "<group>"; };
		355DBF161E40EA4300671CDD /* Info.plist */ = {isa = PBXFileReference; lastKnownFileType = text.plist.xml; path = Info.plist; sourceTree = "<group>"; };
		C6131BB31D30429E002F27F3 /* PrimaryTransitionTargetViewController.swift */ = {isa = PBXFileReference; fileEncoding = 4; lastKnownFileType = sourcecode.swift; path = PrimaryTransitionTargetViewController.swift; sourceTree = "<group>"; };
		C6131BB71D305995002F27F3 /* PulleyPassthroughScrollView.swift */ = {isa = PBXFileReference; fileEncoding = 4; lastKnownFileType = sourcecode.swift; name = PulleyPassthroughScrollView.swift; path = PulleyLib/PulleyPassthroughScrollView.swift; sourceTree = SOURCE_ROOT; };
		C6131BB81D305995002F27F3 /* PulleyViewController.swift */ = {isa = PBXFileReference; fileEncoding = 4; lastKnownFileType = sourcecode.swift; name = PulleyViewController.swift; path = PulleyLib/PulleyViewController.swift; sourceTree = SOURCE_ROOT; };
		C6C51DDC1F5108980079B57F /* UIView+constrainToParent.swift */ = {isa = PBXFileReference; lastKnownFileType = sourcecode.swift; name = "UIView+constrainToParent.swift"; path = "PulleyLib/UIView+constrainToParent.swift"; sourceTree = SOURCE_ROOT; };
		C6DF73CF1D2DE2B500735EBC /* PulleyDemo.app */ = {isa = PBXFileReference; explicitFileType = wrapper.application; includeInIndex = 0; path = PulleyDemo.app; sourceTree = BUILT_PRODUCTS_DIR; };
		C6DF73D21D2DE2B500735EBC /* AppDelegate.swift */ = {isa = PBXFileReference; lastKnownFileType = sourcecode.swift; path = AppDelegate.swift; sourceTree = "<group>"; };
		C6DF73D41D2DE2B500735EBC /* PrimaryContentViewController.swift */ = {isa = PBXFileReference; lastKnownFileType = sourcecode.swift; path = PrimaryContentViewController.swift; sourceTree = "<group>"; };
		C6DF73D91D2DE2B500735EBC /* Assets.xcassets */ = {isa = PBXFileReference; lastKnownFileType = folder.assetcatalog; path = Assets.xcassets; sourceTree = "<group>"; };
		C6DF73DC1D2DE2B500735EBC /* Base */ = {isa = PBXFileReference; lastKnownFileType = file.storyboard; name = Base; path = Base.lproj/LaunchScreen.storyboard; sourceTree = "<group>"; };
		C6DF73DE1D2DE2B500735EBC /* Info.plist */ = {isa = PBXFileReference; lastKnownFileType = text.plist.xml; path = Info.plist; sourceTree = "<group>"; };
		C6DF73E91D2DFE7F00735EBC /* DrawerContentViewController.swift */ = {isa = PBXFileReference; fileEncoding = 4; lastKnownFileType = sourcecode.swift; path = DrawerContentViewController.swift; sourceTree = "<group>"; };
		C6DF73EB1D2E027500735EBC /* Main.storyboard */ = {isa = PBXFileReference; fileEncoding = 4; lastKnownFileType = file.storyboard; path = Main.storyboard; sourceTree = "<group>"; };
		D2C07C7A2129BC0F00ED38D7 /* CustomMaskExample.swift */ = {isa = PBXFileReference; lastKnownFileType = sourcecode.swift; path = CustomMaskExample.swift; sourceTree = "<group>"; };
		E15E853020BE56B900800173 /* UIViewController+PulleyViewController.swift */ = {isa = PBXFileReference; fileEncoding = 4; lastKnownFileType = sourcecode.swift; name = "UIViewController+PulleyViewController.swift"; path = "PulleyLib/UIViewController+PulleyViewController.swift"; sourceTree = SOURCE_ROOT; };
/* End PBXFileReference section */

/* Begin PBXFrameworksBuildPhase section */
		355DBF0F1E40EA4300671CDD /* Frameworks */ = {
			isa = PBXFrameworksBuildPhase;
			buildActionMask = 2147483647;
			files = (
			);
			runOnlyForDeploymentPostprocessing = 0;
		};
		C6DF73CC1D2DE2B500735EBC /* Frameworks */ = {
			isa = PBXFrameworksBuildPhase;
			buildActionMask = 2147483647;
			files = (
				355DBF1A1E40EA4300671CDD /* Pulley.framework in Frameworks */,
			);
			runOnlyForDeploymentPostprocessing = 0;
		};
/* End PBXFrameworksBuildPhase section */

/* Begin PBXGroup section */
		355DBF141E40EA4300671CDD /* Pulley */ = {
			isa = PBXGroup;
			children = (
				355DBF151E40EA4300671CDD /* Pulley.h */,
				E15E853020BE56B900800173 /* UIViewController+PulleyViewController.swift */,
				C6131BB71D305995002F27F3 /* PulleyPassthroughScrollView.swift */,
				C6131BB81D305995002F27F3 /* PulleyViewController.swift */,
				C6C51DDC1F5108980079B57F /* UIView+constrainToParent.swift */,
				355DBF161E40EA4300671CDD /* Info.plist */,
			);
			path = Pulley;
			sourceTree = "<group>";
		};
		C6131BB21D303FE0002F27F3 /* Supporting Files */ = {
			isa = PBXGroup;
			children = (
				C6DF73D91D2DE2B500735EBC /* Assets.xcassets */,
				C6DF73DE1D2DE2B500735EBC /* Info.plist */,
				C6DF73DB1D2DE2B500735EBC /* LaunchScreen.storyboard */,
			);
			name = "Supporting Files";
			sourceTree = "<group>";
		};
		C6DF73C61D2DE2B500735EBC = {
			isa = PBXGroup;
			children = (
				C6DF73D11D2DE2B500735EBC /* Demo App */,
				355DBF141E40EA4300671CDD /* Pulley */,
				C6DF73D01D2DE2B500735EBC /* Products */,
			);
			sourceTree = "<group>";
		};
		C6DF73D01D2DE2B500735EBC /* Products */ = {
			isa = PBXGroup;
			children = (
				C6DF73CF1D2DE2B500735EBC /* PulleyDemo.app */,
				355DBF131E40EA4300671CDD /* Pulley.framework */,
			);
			name = Products;
			sourceTree = "<group>";
		};
		C6DF73D11D2DE2B500735EBC /* Demo App */ = {
			isa = PBXGroup;
			children = (
				C6DF73EB1D2E027500735EBC /* Main.storyboard */,
				C6DF73D21D2DE2B500735EBC /* AppDelegate.swift */,
				C6DF73D41D2DE2B500735EBC /* PrimaryContentViewController.swift */,
				C6DF73E91D2DFE7F00735EBC /* DrawerContentViewController.swift */,
				C6131BB31D30429E002F27F3 /* PrimaryTransitionTargetViewController.swift */,
				D2C07C7A2129BC0F00ED38D7 /* CustomMaskExample.swift */,
				C6131BB21D303FE0002F27F3 /* Supporting Files */,
			);
			name = "Demo App";
			path = Pulley;
			sourceTree = "<group>";
		};
/* End PBXGroup section */

/* Begin PBXHeadersBuildPhase section */
		355DBF101E40EA4300671CDD /* Headers */ = {
			isa = PBXHeadersBuildPhase;
			buildActionMask = 2147483647;
			files = (
				355DBF171E40EA4300671CDD /* Pulley.h in Headers */,
			);
			runOnlyForDeploymentPostprocessing = 0;
		};
/* End PBXHeadersBuildPhase section */

/* Begin PBXNativeTarget section */
		355DBF121E40EA4300671CDD /* Pulley */ = {
			isa = PBXNativeTarget;
			buildConfigurationList = 355DBF1C1E40EA4300671CDD /* Build configuration list for PBXNativeTarget "Pulley" */;
			buildPhases = (
				355DBF0E1E40EA4300671CDD /* Sources */,
				355DBF0F1E40EA4300671CDD /* Frameworks */,
				355DBF101E40EA4300671CDD /* Headers */,
				355DBF111E40EA4300671CDD /* Resources */,
			);
			buildRules = (
			);
			dependencies = (
			);
			name = Pulley;
			productName = Pulley;
			productReference = 355DBF131E40EA4300671CDD /* Pulley.framework */;
			productType = "com.apple.product-type.framework";
		};
		C6DF73CE1D2DE2B500735EBC /* PulleyDemo */ = {
			isa = PBXNativeTarget;
			buildConfigurationList = C6DF73E11D2DE2B500735EBC /* Build configuration list for PBXNativeTarget "PulleyDemo" */;
			buildPhases = (
				C6DF73CB1D2DE2B500735EBC /* Sources */,
				C6DF73CC1D2DE2B500735EBC /* Frameworks */,
				C6DF73CD1D2DE2B500735EBC /* Resources */,
				355DBF1F1E40EA4300671CDD /* Embed Frameworks */,
			);
			buildRules = (
			);
			dependencies = (
				355DBF191E40EA4300671CDD /* PBXTargetDependency */,
			);
			name = PulleyDemo;
			productName = Pulley;
			productReference = C6DF73CF1D2DE2B500735EBC /* PulleyDemo.app */;
			productType = "com.apple.product-type.application";
		};
/* End PBXNativeTarget section */

/* Begin PBXProject section */
		C6DF73C71D2DE2B500735EBC /* Project object */ = {
			isa = PBXProject;
			attributes = {
				LastSwiftUpdateCheck = 0730;
				LastUpgradeCheck = 0930;
				ORGANIZATIONNAME = 52inc;
				TargetAttributes = {
					355DBF121E40EA4300671CDD = {
						CreatedOnToolsVersion = 8.2.1;
						DevelopmentTeam = P87N88ZC7B;
						LastSwiftMigration = 1000;
						ProvisioningStyle = Automatic;
					};
					C6DF73CE1D2DE2B500735EBC = {
						CreatedOnToolsVersion = 7.3.1;
						LastSwiftMigration = "";
					};
				};
			};
			buildConfigurationList = C6DF73CA1D2DE2B500735EBC /* Build configuration list for PBXProject "Pulley" */;
			compatibilityVersion = "Xcode 3.2";
			developmentRegion = English;
			hasScannedForEncodings = 0;
			knownRegions = (
				en,
				Base,
			);
			mainGroup = C6DF73C61D2DE2B500735EBC;
			productRefGroup = C6DF73D01D2DE2B500735EBC /* Products */;
			projectDirPath = "";
			projectRoot = "";
			targets = (
				355DBF121E40EA4300671CDD /* Pulley */,
				C6DF73CE1D2DE2B500735EBC /* PulleyDemo */,
			);
		};
/* End PBXProject section */

/* Begin PBXResourcesBuildPhase section */
		355DBF111E40EA4300671CDD /* Resources */ = {
			isa = PBXResourcesBuildPhase;
			buildActionMask = 2147483647;
			files = (
			);
			runOnlyForDeploymentPostprocessing = 0;
		};
		C6DF73CD1D2DE2B500735EBC /* Resources */ = {
			isa = PBXResourcesBuildPhase;
			buildActionMask = 2147483647;
			files = (
				C6DF73EC1D2E027500735EBC /* Main.storyboard in Resources */,
				C6DF73DD1D2DE2B500735EBC /* LaunchScreen.storyboard in Resources */,
				C6DF73DA1D2DE2B500735EBC /* Assets.xcassets in Resources */,
			);
			runOnlyForDeploymentPostprocessing = 0;
		};
/* End PBXResourcesBuildPhase section */

/* Begin PBXSourcesBuildPhase section */
		355DBF0E1E40EA4300671CDD /* Sources */ = {
			isa = PBXSourcesBuildPhase;
			buildActionMask = 2147483647;
			files = (
				E15E853120BE56B900800173 /* UIViewController+PulleyViewController.swift in Sources */,
				355DBF201E40EA5C00671CDD /* PulleyPassthroughScrollView.swift in Sources */,
				355DBF211E40EA5F00671CDD /* PulleyViewController.swift in Sources */,
				C6C51DDD1F5108980079B57F /* UIView+constrainToParent.swift in Sources */,
			);
			runOnlyForDeploymentPostprocessing = 0;
		};
		C6DF73CB1D2DE2B500735EBC /* Sources */ = {
			isa = PBXSourcesBuildPhase;
			buildActionMask = 2147483647;
			files = (
				C6131BB41D30429E002F27F3 /* PrimaryTransitionTargetViewController.swift in Sources */,
				D2C07C7C2129BC8B00ED38D7 /* CustomMaskExample.swift in Sources */,
				C6DF73D51D2DE2B500735EBC /* PrimaryContentViewController.swift in Sources */,
				C6DF73EA1D2DFE7F00735EBC /* DrawerContentViewController.swift in Sources */,
				C6DF73D31D2DE2B500735EBC /* AppDelegate.swift in Sources */,
			);
			runOnlyForDeploymentPostprocessing = 0;
		};
/* End PBXSourcesBuildPhase section */

/* Begin PBXTargetDependency section */
		355DBF191E40EA4300671CDD /* PBXTargetDependency */ = {
			isa = PBXTargetDependency;
			target = 355DBF121E40EA4300671CDD /* Pulley */;
			targetProxy = 355DBF181E40EA4300671CDD /* PBXContainerItemProxy */;
		};
/* End PBXTargetDependency section */

/* Begin PBXVariantGroup section */
		C6DF73DB1D2DE2B500735EBC /* LaunchScreen.storyboard */ = {
			isa = PBXVariantGroup;
			children = (
				C6DF73DC1D2DE2B500735EBC /* Base */,
			);
			name = LaunchScreen.storyboard;
			sourceTree = "<group>";
		};
/* End PBXVariantGroup section */

/* Begin XCBuildConfiguration section */
		355DBF1D1E40EA4300671CDD /* Debug */ = {
			isa = XCBuildConfiguration;
			buildSettings = {
				CLANG_WARN_DOCUMENTATION_COMMENTS = YES;
				CLANG_WARN_INFINITE_RECURSION = YES;
				CLANG_WARN_SUSPICIOUS_MOVE = YES;
				CODE_SIGN_IDENTITY = "";
				CURRENT_PROJECT_VERSION = 1;
				DEFINES_MODULE = YES;
				DEVELOPMENT_TEAM = P87N88ZC7B;
				DYLIB_COMPATIBILITY_VERSION = 1;
				DYLIB_CURRENT_VERSION = 1;
				DYLIB_INSTALL_NAME_BASE = "@rpath";
				INFOPLIST_FILE = Pulley/Info.plist;
				INSTALL_PATH = "$(LOCAL_LIBRARY_DIR)/Frameworks";
				IPHONEOS_DEPLOYMENT_TARGET = 9.0;
				LD_RUNPATH_SEARCH_PATHS = "$(inherited) @executable_path/Frameworks @loader_path/Frameworks";
				PRODUCT_BUNDLE_IDENTIFIER = com.52inc.Pulley.Pulley;
				PRODUCT_NAME = "$(TARGET_NAME)";
				SKIP_INSTALL = YES;
				SWIFT_ACTIVE_COMPILATION_CONDITIONS = DEBUG;
<<<<<<< HEAD
				SWIFT_VERSION = 4.2;
=======
>>>>>>> e77c15ac
				VERSIONING_SYSTEM = "apple-generic";
				VERSION_INFO_PREFIX = "";
			};
			name = Debug;
		};
		355DBF1E1E40EA4300671CDD /* Release */ = {
			isa = XCBuildConfiguration;
			buildSettings = {
				CLANG_WARN_DOCUMENTATION_COMMENTS = YES;
				CLANG_WARN_INFINITE_RECURSION = YES;
				CLANG_WARN_SUSPICIOUS_MOVE = YES;
				CODE_SIGN_IDENTITY = "";
				CURRENT_PROJECT_VERSION = 1;
				DEFINES_MODULE = YES;
				DEVELOPMENT_TEAM = P87N88ZC7B;
				DYLIB_COMPATIBILITY_VERSION = 1;
				DYLIB_CURRENT_VERSION = 1;
				DYLIB_INSTALL_NAME_BASE = "@rpath";
				INFOPLIST_FILE = Pulley/Info.plist;
				INSTALL_PATH = "$(LOCAL_LIBRARY_DIR)/Frameworks";
				IPHONEOS_DEPLOYMENT_TARGET = 9.0;
				LD_RUNPATH_SEARCH_PATHS = "$(inherited) @executable_path/Frameworks @loader_path/Frameworks";
				PRODUCT_BUNDLE_IDENTIFIER = com.52inc.Pulley.Pulley;
				PRODUCT_NAME = "$(TARGET_NAME)";
				SKIP_INSTALL = YES;
				SWIFT_OPTIMIZATION_LEVEL = "-Owholemodule";
<<<<<<< HEAD
				SWIFT_VERSION = 4.2;
=======
>>>>>>> e77c15ac
				VERSIONING_SYSTEM = "apple-generic";
				VERSION_INFO_PREFIX = "";
			};
			name = Release;
		};
		C6DF73DF1D2DE2B500735EBC /* Debug */ = {
			isa = XCBuildConfiguration;
			buildSettings = {
				ALWAYS_SEARCH_USER_PATHS = NO;
				CLANG_ANALYZER_NONNULL = YES;
				CLANG_CXX_LANGUAGE_STANDARD = "gnu++0x";
				CLANG_CXX_LIBRARY = "libc++";
				CLANG_ENABLE_MODULES = YES;
				CLANG_ENABLE_OBJC_ARC = YES;
				CLANG_WARN_BLOCK_CAPTURE_AUTORELEASING = YES;
				CLANG_WARN_BOOL_CONVERSION = YES;
				CLANG_WARN_COMMA = YES;
				CLANG_WARN_CONSTANT_CONVERSION = YES;
				CLANG_WARN_DEPRECATED_OBJC_IMPLEMENTATIONS = YES;
				CLANG_WARN_DIRECT_OBJC_ISA_USAGE = YES_ERROR;
				CLANG_WARN_EMPTY_BODY = YES;
				CLANG_WARN_ENUM_CONVERSION = YES;
				CLANG_WARN_INFINITE_RECURSION = YES;
				CLANG_WARN_INT_CONVERSION = YES;
				CLANG_WARN_NON_LITERAL_NULL_CONVERSION = YES;
				CLANG_WARN_OBJC_IMPLICIT_RETAIN_SELF = YES;
				CLANG_WARN_OBJC_LITERAL_CONVERSION = YES;
				CLANG_WARN_OBJC_ROOT_CLASS = YES_ERROR;
				CLANG_WARN_RANGE_LOOP_ANALYSIS = YES;
				CLANG_WARN_STRICT_PROTOTYPES = YES;
				CLANG_WARN_SUSPICIOUS_MOVE = YES;
				CLANG_WARN_UNREACHABLE_CODE = YES;
				CLANG_WARN__DUPLICATE_METHOD_MATCH = YES;
				"CODE_SIGN_IDENTITY[sdk=iphoneos*]" = "iPhone Developer";
				COPY_PHASE_STRIP = NO;
				DEBUG_INFORMATION_FORMAT = dwarf;
				ENABLE_STRICT_OBJC_MSGSEND = YES;
				ENABLE_TESTABILITY = YES;
				GCC_C_LANGUAGE_STANDARD = gnu99;
				GCC_DYNAMIC_NO_PIC = NO;
				GCC_NO_COMMON_BLOCKS = YES;
				GCC_OPTIMIZATION_LEVEL = 0;
				GCC_PREPROCESSOR_DEFINITIONS = (
					"DEBUG=1",
					"$(inherited)",
				);
				GCC_WARN_64_TO_32_BIT_CONVERSION = YES;
				GCC_WARN_ABOUT_RETURN_TYPE = YES_ERROR;
				GCC_WARN_UNDECLARED_SELECTOR = YES;
				GCC_WARN_UNINITIALIZED_AUTOS = YES_AGGRESSIVE;
				GCC_WARN_UNUSED_FUNCTION = YES;
				GCC_WARN_UNUSED_VARIABLE = YES;
				IPHONEOS_DEPLOYMENT_TARGET = 9.3;
				MTL_ENABLE_DEBUG_INFO = YES;
				ONLY_ACTIVE_ARCH = YES;
				SDKROOT = iphoneos;
				SWIFT_OPTIMIZATION_LEVEL = "-Onone";
				SWIFT_VERSION = 4.2;
				TARGETED_DEVICE_FAMILY = "1,2";
			};
			name = Debug;
		};
		C6DF73E01D2DE2B500735EBC /* Release */ = {
			isa = XCBuildConfiguration;
			buildSettings = {
				ALWAYS_SEARCH_USER_PATHS = NO;
				CLANG_ANALYZER_NONNULL = YES;
				CLANG_CXX_LANGUAGE_STANDARD = "gnu++0x";
				CLANG_CXX_LIBRARY = "libc++";
				CLANG_ENABLE_MODULES = YES;
				CLANG_ENABLE_OBJC_ARC = YES;
				CLANG_WARN_BLOCK_CAPTURE_AUTORELEASING = YES;
				CLANG_WARN_BOOL_CONVERSION = YES;
				CLANG_WARN_COMMA = YES;
				CLANG_WARN_CONSTANT_CONVERSION = YES;
				CLANG_WARN_DEPRECATED_OBJC_IMPLEMENTATIONS = YES;
				CLANG_WARN_DIRECT_OBJC_ISA_USAGE = YES_ERROR;
				CLANG_WARN_EMPTY_BODY = YES;
				CLANG_WARN_ENUM_CONVERSION = YES;
				CLANG_WARN_INFINITE_RECURSION = YES;
				CLANG_WARN_INT_CONVERSION = YES;
				CLANG_WARN_NON_LITERAL_NULL_CONVERSION = YES;
				CLANG_WARN_OBJC_IMPLICIT_RETAIN_SELF = YES;
				CLANG_WARN_OBJC_LITERAL_CONVERSION = YES;
				CLANG_WARN_OBJC_ROOT_CLASS = YES_ERROR;
				CLANG_WARN_RANGE_LOOP_ANALYSIS = YES;
				CLANG_WARN_STRICT_PROTOTYPES = YES;
				CLANG_WARN_SUSPICIOUS_MOVE = YES;
				CLANG_WARN_UNREACHABLE_CODE = YES;
				CLANG_WARN__DUPLICATE_METHOD_MATCH = YES;
				"CODE_SIGN_IDENTITY[sdk=iphoneos*]" = "iPhone Developer";
				COPY_PHASE_STRIP = NO;
				DEBUG_INFORMATION_FORMAT = "dwarf-with-dsym";
				ENABLE_NS_ASSERTIONS = NO;
				ENABLE_STRICT_OBJC_MSGSEND = YES;
				GCC_C_LANGUAGE_STANDARD = gnu99;
				GCC_NO_COMMON_BLOCKS = YES;
				GCC_WARN_64_TO_32_BIT_CONVERSION = YES;
				GCC_WARN_ABOUT_RETURN_TYPE = YES_ERROR;
				GCC_WARN_UNDECLARED_SELECTOR = YES;
				GCC_WARN_UNINITIALIZED_AUTOS = YES_AGGRESSIVE;
				GCC_WARN_UNUSED_FUNCTION = YES;
				GCC_WARN_UNUSED_VARIABLE = YES;
				IPHONEOS_DEPLOYMENT_TARGET = 9.3;
				MTL_ENABLE_DEBUG_INFO = NO;
				SDKROOT = iphoneos;
				SWIFT_VERSION = 4.2;
				TARGETED_DEVICE_FAMILY = "1,2";
				VALIDATE_PRODUCT = YES;
			};
			name = Release;
		};
		C6DF73E21D2DE2B500735EBC /* Debug */ = {
			isa = XCBuildConfiguration;
			buildSettings = {
				ALWAYS_EMBED_SWIFT_STANDARD_LIBRARIES = YES;
				ASSETCATALOG_COMPILER_APPICON_NAME = AppIcon;
				DEVELOPMENT_TEAM = "";
				INFOPLIST_FILE = Pulley/Info.plist;
				IPHONEOS_DEPLOYMENT_TARGET = 9.0;
				LD_RUNPATH_SEARCH_PATHS = "$(inherited) @executable_path/Frameworks";
				PRODUCT_BUNDLE_IDENTIFIER = com.52inc.Pulley;
				PRODUCT_NAME = PulleyDemo;
				SWIFT_SWIFT3_OBJC_INFERENCE = Off;
<<<<<<< HEAD
				SWIFT_VERSION = 4.2;
=======
>>>>>>> e77c15ac
			};
			name = Debug;
		};
		C6DF73E31D2DE2B500735EBC /* Release */ = {
			isa = XCBuildConfiguration;
			buildSettings = {
				ALWAYS_EMBED_SWIFT_STANDARD_LIBRARIES = YES;
				ASSETCATALOG_COMPILER_APPICON_NAME = AppIcon;
				DEVELOPMENT_TEAM = "";
				INFOPLIST_FILE = Pulley/Info.plist;
				IPHONEOS_DEPLOYMENT_TARGET = 9.0;
				LD_RUNPATH_SEARCH_PATHS = "$(inherited) @executable_path/Frameworks";
				PRODUCT_BUNDLE_IDENTIFIER = com.52inc.Pulley;
				PRODUCT_NAME = PulleyDemo;
				SWIFT_OPTIMIZATION_LEVEL = "-Owholemodule";
				SWIFT_SWIFT3_OBJC_INFERENCE = Off;
<<<<<<< HEAD
				SWIFT_VERSION = 4.2;
=======
>>>>>>> e77c15ac
			};
			name = Release;
		};
/* End XCBuildConfiguration section */

/* Begin XCConfigurationList section */
		355DBF1C1E40EA4300671CDD /* Build configuration list for PBXNativeTarget "Pulley" */ = {
			isa = XCConfigurationList;
			buildConfigurations = (
				355DBF1D1E40EA4300671CDD /* Debug */,
				355DBF1E1E40EA4300671CDD /* Release */,
			);
			defaultConfigurationIsVisible = 0;
			defaultConfigurationName = Release;
		};
		C6DF73CA1D2DE2B500735EBC /* Build configuration list for PBXProject "Pulley" */ = {
			isa = XCConfigurationList;
			buildConfigurations = (
				C6DF73DF1D2DE2B500735EBC /* Debug */,
				C6DF73E01D2DE2B500735EBC /* Release */,
			);
			defaultConfigurationIsVisible = 0;
			defaultConfigurationName = Release;
		};
		C6DF73E11D2DE2B500735EBC /* Build configuration list for PBXNativeTarget "PulleyDemo" */ = {
			isa = XCConfigurationList;
			buildConfigurations = (
				C6DF73E21D2DE2B500735EBC /* Debug */,
				C6DF73E31D2DE2B500735EBC /* Release */,
			);
			defaultConfigurationIsVisible = 0;
			defaultConfigurationName = Release;
		};
/* End XCConfigurationList section */
	};
	rootObject = C6DF73C71D2DE2B500735EBC /* Project object */;
}<|MERGE_RESOLUTION|>--- conflicted
+++ resolved
@@ -322,10 +322,7 @@
 				PRODUCT_NAME = "$(TARGET_NAME)";
 				SKIP_INSTALL = YES;
 				SWIFT_ACTIVE_COMPILATION_CONDITIONS = DEBUG;
-<<<<<<< HEAD
 				SWIFT_VERSION = 4.2;
-=======
->>>>>>> e77c15ac
 				VERSIONING_SYSTEM = "apple-generic";
 				VERSION_INFO_PREFIX = "";
 			};
@@ -352,10 +349,7 @@
 				PRODUCT_NAME = "$(TARGET_NAME)";
 				SKIP_INSTALL = YES;
 				SWIFT_OPTIMIZATION_LEVEL = "-Owholemodule";
-<<<<<<< HEAD
 				SWIFT_VERSION = 4.2;
-=======
->>>>>>> e77c15ac
 				VERSIONING_SYSTEM = "apple-generic";
 				VERSION_INFO_PREFIX = "";
 			};
@@ -480,10 +474,7 @@
 				PRODUCT_BUNDLE_IDENTIFIER = com.52inc.Pulley;
 				PRODUCT_NAME = PulleyDemo;
 				SWIFT_SWIFT3_OBJC_INFERENCE = Off;
-<<<<<<< HEAD
 				SWIFT_VERSION = 4.2;
-=======
->>>>>>> e77c15ac
 			};
 			name = Debug;
 		};
@@ -500,10 +491,7 @@
 				PRODUCT_NAME = PulleyDemo;
 				SWIFT_OPTIMIZATION_LEVEL = "-Owholemodule";
 				SWIFT_SWIFT3_OBJC_INFERENCE = Off;
-<<<<<<< HEAD
 				SWIFT_VERSION = 4.2;
-=======
->>>>>>> e77c15ac
 			};
 			name = Release;
 		};
