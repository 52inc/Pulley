//
//  PulleyViewController.swift
//  Pulley
//
//  Created by Brendan Lee on 7/6/16.
//  Copyright © 2016 52inc. All rights reserved.
//

import UIKit

/**
 *  The base delegate protocol for Pulley delegates.
 */
@objc public protocol PulleyDelegate: class {
    
    @objc optional func drawerPositionDidChange(drawer: PulleyViewController)
    @objc optional func makeUIAdjustmentsForFullscreen(progress: CGFloat)
    @objc optional func drawerChangedDistanceFromBottom(drawer: PulleyViewController, distance: CGFloat)
}

/**
 *  View controllers in the drawer can implement this to receive changes in state or provide values for the different drawer positions.
 */
public protocol PulleyDrawerViewControllerDelegate: PulleyDelegate {
    
    func collapsedDrawerHeight() -> CGFloat
    func partialRevealDrawerHeight() -> CGFloat
    func supportedDrawerPositions() -> [PulleyPosition]
}

/**
 *  View controllers that are the main content can implement this to receive changes in state.
 */
public protocol PulleyPrimaryContentControllerDelegate: PulleyDelegate {
    
    // Not currently used for anything, but it's here for parity with the hopes that it'll one day be used.
}

/**
 *  A completion block used for animation callbacks.
 */
public typealias PulleyAnimationCompletionBlock = ((_ finished: Bool) -> Void)

/**
 Represents a Pulley drawer position.
 
 - collapsed:         When the drawer is in its smallest form, at the bottom of the screen.
 - partiallyRevealed: When the drawer is partially revealed.
 - open:              When the drawer is fully open.
 - closed:            When the drawer is off-screen at the bottom of the view. Note: Users cannot close or reopen the drawer on their own. You must set this programatically
 */
public enum PulleyPosition: Int {
    
    case collapsed = 0
    case partiallyRevealed = 1
    case open = 2
    case closed = 3
    
    public static let all: [PulleyPosition] = [
        .collapsed,
        .partiallyRevealed,
        .open,
        .closed
    ]
    
    public static func positionFor(string: String?) -> PulleyPosition {
        
        guard let positionString = string?.lowercased() else {
            
            return .collapsed
        }
        
        switch positionString {
            
        case "collapsed":
            return .collapsed
            
        case "partiallyrevealed":
            return .partiallyRevealed
            
        case "open":
            return .open
            
        case "closed":
            return .closed
            
        default:
            print("PulleyViewController: Position for string '\(positionString)' not found. Available values are: collapsed, partiallyRevealed, open, and closed. Defaulting to collapsed.")
            return .collapsed
        }
    }
}

private let kPulleyDefaultCollapsedHeight: CGFloat = 68.0
private let kPulleyDefaultPartialRevealHeight: CGFloat = 264.0

open class PulleyViewController: UIViewController {
    
    // Interface Builder
    
    /// When using with Interface Builder only! Connect a containing view to this outlet.
    @IBOutlet public var primaryContentContainerView: UIView!
    
    /// When using with Interface Builder only! Connect a containing view to this outlet.
    @IBOutlet public var drawerContentContainerView: UIView!
    
    // Internal
    fileprivate let primaryContentContainer: UIView = UIView()
    fileprivate let drawerContentContainer: UIView = UIView()
    fileprivate let drawerShadowView: UIView = UIView()
    fileprivate let drawerScrollView: PulleyPassthroughScrollView = PulleyPassthroughScrollView()
    fileprivate let backgroundDimmingView: UIView = UIView()
    
    fileprivate var dimmingViewTapRecognizer: UITapGestureRecognizer?
    
    fileprivate var lastDragTargetContentOffset: CGPoint = CGPoint.zero

    // Public
    public var delaysContentTouches: Bool = true
    
    public var canCancelContentTouches: Bool = true  {
        didSet {
            drawerScrollView.canCancelContentTouches = canCancelContentTouches
        }
    }
    
    /// The current content view controller (shown behind the drawer).
    public fileprivate(set) var primaryContentViewController: UIViewController! {
        willSet {
            
            guard let controller = primaryContentViewController else {
                return
            }

            controller.willMove(toParentViewController: nil)
            controller.view.removeFromSuperview()
            controller.removeFromParentViewController()
        }
        
        didSet {
            
            guard let controller = primaryContentViewController else {
                return
            }

            addChildViewController(controller)
            primaryContentContainer.addSubview(controller.view)
            
            controller.view.constrainToParent()
            
            controller.didMove(toParentViewController: self)

            if self.isViewLoaded
            {
                self.view.setNeedsLayout()
                self.setNeedsSupportedDrawerPositionsUpdate()
            }
        }
    }
    
    /// The current drawer view controller (shown in the drawer).
    public fileprivate(set) var drawerContentViewController: UIViewController! {
        willSet {

            guard let controller = drawerContentViewController else {
                return
            }

            controller.willMove(toParentViewController: nil)
            controller.view.removeFromSuperview()
            controller.removeFromParentViewController()
        }

        didSet {

            guard let controller = drawerContentViewController else {
                return
            }

            addChildViewController(controller)
            drawerContentContainer.addSubview(controller.view)
            
            controller.view.constrainToParent()
            
            controller.didMove(toParentViewController: self)

            if self.isViewLoaded
            {
                self.view.setNeedsLayout()
                self.setNeedsSupportedDrawerPositionsUpdate()
            }
        }
    }
    
    /// The content view controller and drawer controller can receive delegate events already. This lets another object observe the changes, if needed.
    public weak var delegate: PulleyDelegate?
    
    /// The current position of the drawer.
    public fileprivate(set) var drawerPosition: PulleyPosition = .collapsed {
        didSet {
            setNeedsStatusBarAppearanceUpdate()
        }
    }

    // The visible height of the drawer. Useful for adjusting the display of content in the main content view.
    public var visibleDrawerHeight: CGFloat {
        if drawerPosition == .closed {
            return 0.0
        } else {
            return drawerScrollView.bounds.height
        }
    }
    
    /// The background visual effect layer for the drawer. By default this is the extraLight effect. You can change this if you want, or assign nil to remove it.
    public var drawerBackgroundVisualEffectView: UIVisualEffectView? = UIVisualEffectView(effect: UIBlurEffect(style: .extraLight)) {
        willSet {
            drawerBackgroundVisualEffectView?.removeFromSuperview()
        }
        didSet {
            
            if let drawerBackgroundVisualEffectView = drawerBackgroundVisualEffectView, self.isViewLoaded
            {
                drawerScrollView.insertSubview(drawerBackgroundVisualEffectView, aboveSubview: drawerShadowView)
                drawerBackgroundVisualEffectView.clipsToBounds = true
                drawerBackgroundVisualEffectView.layer.cornerRadius = drawerCornerRadius
            }
        }
    }
    
    /// The inset from the top of the view controller when fully open.
    @IBInspectable public var topInset: CGFloat = 50.0 {
        didSet {
            if self.isViewLoaded
            {
                self.view.setNeedsLayout()
            }
        }
    }
    
    /// The corner radius for the drawer.
    @IBInspectable public var drawerCornerRadius: CGFloat = 13.0 {
        didSet {
            if self.isViewLoaded
            {
                self.view.setNeedsLayout()
                drawerBackgroundVisualEffectView?.layer.cornerRadius = drawerCornerRadius
            }
        }
    }
    
    /// The opacity of the drawer shadow.
    @IBInspectable public var shadowOpacity: Float = 0.1 {
        didSet {
            if self.isViewLoaded
            {
                self.view.setNeedsLayout()
            }
        }
    }
    
    /// The radius of the drawer shadow.
    @IBInspectable public var shadowRadius: CGFloat = 3.0 {
        didSet {
            if self.isViewLoaded
            {
                self.view.setNeedsLayout()
            }
        }
    }
    
    /// The opaque color of the background dimming view.
    @IBInspectable public var backgroundDimmingColor: UIColor = UIColor.black {
        didSet {
            if self.isViewLoaded
            {
                backgroundDimmingView.backgroundColor = backgroundDimmingColor
            }
        }
    }
    
    /// The maximum amount of opacity when dimming.
    @IBInspectable public var backgroundDimmingOpacity: CGFloat = 0.5 {
        didSet {
            
            if self.isViewLoaded
            {
                self.scrollViewDidScroll(drawerScrollView)
            }
        }
    }
    
    /// The starting position for the drawer when it first loads
    public var initialDrawerPosition: PulleyPosition = .collapsed
    
    /// This is here exclusively to support IBInspectable in Interface Builder because Interface Builder can't deal with enums. If you're doing this in code use the -initialDrawerPosition property instead. Available strings are: open, closed, partiallyRevealed, collapsed
    @IBInspectable public var initialDrawerPositionFromIB: String? {
        didSet {
            initialDrawerPosition = PulleyPosition.positionFor(string: initialDrawerPositionFromIB)
        }
    }

    /// Whether the drawer's position can be changed by the user. If set to `false`, the only way to move the drawer is programmatically. Defaults to `true`.
    public var allowsUserDrawerPositionChange: Bool = true {
        didSet {
            enforceCanScrollDrawer()
        }
    }
    
    /// The drawer positions supported by the drawer
    fileprivate var supportedPositions: [PulleyPosition] = PulleyPosition.all {
        didSet {
            
            guard self.isViewLoaded else {
                return
            }
            
            guard supportedPositions.count > 0 else {
                supportedPositions = PulleyPosition.all
                return
            }
            
            self.view.setNeedsLayout()
            
            if supportedPositions.contains(drawerPosition)
            {
                setDrawerPosition(position: drawerPosition)
            }
            else
            {
                let lowestDrawerState: PulleyPosition = supportedPositions.min { (pos1, pos2) -> Bool in
                    return pos1.rawValue < pos2.rawValue
                    } ?? .collapsed
                
                setDrawerPosition(position: lowestDrawerState, animated: false)
            }
            
            enforceCanScrollDrawer()
        }
    }
    
    /**
     Initialize the drawer controller programmtically.
     
     - parameter contentViewController: The content view controller. This view controller is shown behind the drawer.
     - parameter drawerViewController:  The view controller to display inside the drawer.
     
     - note: The drawer VC is 20pts too tall in order to have some extra space for the bounce animation. Make sure your constraints / content layout take this into account.
     
     - returns: A newly created Pulley drawer.
     */
    required public init(contentViewController: UIViewController, drawerViewController: UIViewController) {
        super.init(nibName: nil, bundle: nil)
        
        ({
            self.primaryContentViewController = contentViewController
            self.drawerContentViewController = drawerViewController
        })()
    }
    
    /**
     Initialize the drawer controller from Interface Builder.
     
     - note: Usage notes: Make 2 container views in Interface Builder and connect their outlets to -primaryContentContainerView and -drawerContentContainerView. Then use embed segues to place your content/drawer view controllers into the appropriate container.
     
     - parameter aDecoder: The NSCoder to decode from.
     
     - returns: A newly created Pulley drawer.
     */
    required public init?(coder aDecoder: NSCoder) {
        super.init(coder: aDecoder)
    }
    
    override open func loadView() {
        super.loadView()
        
        // IB Support
        if primaryContentContainerView != nil
        {
            primaryContentContainerView.removeFromSuperview()
        }
        
        if drawerContentContainerView != nil
        {
            drawerContentContainerView.removeFromSuperview()
        }
        
        // Setup
        primaryContentContainer.backgroundColor = UIColor.white
        
        definesPresentationContext = true
        canCancelContentTouches = true
        
        drawerScrollView.bounces = false
        drawerScrollView.delegate = self
        drawerScrollView.clipsToBounds = false
        drawerScrollView.showsVerticalScrollIndicator = false
        drawerScrollView.showsHorizontalScrollIndicator = false
<<<<<<< HEAD
        drawerScrollView.delaysContentTouches = true 
=======
        drawerScrollView.delaysContentTouches = delaysContentTouches
        drawerScrollView.canCancelContentTouches = true
>>>>>>> bddccacf
        drawerScrollView.backgroundColor = UIColor.clear
        drawerScrollView.decelerationRate = UIScrollViewDecelerationRateFast
        drawerScrollView.scrollsToTop = false
        drawerScrollView.touchDelegate = self
        
        drawerShadowView.layer.shadowOpacity = shadowOpacity
        drawerShadowView.layer.shadowRadius = shadowRadius
        drawerShadowView.backgroundColor = UIColor.clear
        
        drawerContentContainer.backgroundColor = UIColor.clear
        
        backgroundDimmingView.backgroundColor = backgroundDimmingColor
        backgroundDimmingView.isUserInteractionEnabled = false
        backgroundDimmingView.alpha = 0.0
        
        drawerBackgroundVisualEffectView?.clipsToBounds = true
        
        dimmingViewTapRecognizer = UITapGestureRecognizer(target: self, action: #selector(PulleyViewController.dimmingViewTapRecognizerAction(gestureRecognizer:)))
        backgroundDimmingView.addGestureRecognizer(dimmingViewTapRecognizer!)
        
        drawerScrollView.addSubview(drawerShadowView)
        
        if let drawerBackgroundVisualEffectView = drawerBackgroundVisualEffectView
        {
            drawerScrollView.addSubview(drawerBackgroundVisualEffectView)
            drawerBackgroundVisualEffectView.layer.cornerRadius = drawerCornerRadius
        }
        
        drawerScrollView.addSubview(drawerContentContainer)
        
        primaryContentContainer.backgroundColor = UIColor.white
        
        self.view.backgroundColor = UIColor.white
        
        self.view.addSubview(primaryContentContainer)
        self.view.addSubview(backgroundDimmingView)
        self.view.addSubview(drawerScrollView)
        
        primaryContentContainer.constrainToParent()
        
        backgroundDimmingView.constrainToParent()
    }
    
    override open func viewDidLoad() {
        super.viewDidLoad()
        
        // IB Support
        if primaryContentViewController == nil || drawerContentViewController == nil
        {
            assert(primaryContentContainerView != nil && drawerContentContainerView != nil, "When instantiating from Interface Builder you must provide container views with an embedded view controller.")
            
            // Locate main content VC
            for child in self.childViewControllers
            {
                if child.view == primaryContentContainerView.subviews.first
                {
                    primaryContentViewController = child
                }
                
                if child.view == drawerContentContainerView.subviews.first
                {
                    drawerContentViewController = child
                }
            }
            
            assert(primaryContentViewController != nil && drawerContentViewController != nil, "Container views must contain an embedded view controller.")
        }

        enforceCanScrollDrawer()
        setDrawerPosition(position: initialDrawerPosition, animated: false)
        scrollViewDidScroll(drawerScrollView)
    }
    
    override open func viewDidAppear(_ animated: Bool) {
        super.viewDidAppear(animated)
        
        setNeedsSupportedDrawerPositionsUpdate()
    }
    
    override open func viewDidLayoutSubviews() {
        super.viewDidLayoutSubviews()
        
        // Make sure our view controller views are subviews of the right view (Resolves #21 issue with changing the presentation context)
        
        // May be nil during initial layout
        if let primary = primaryContentViewController
        {
            if primary.view.superview != nil && primary.view.superview != primaryContentContainer
            {
                primaryContentContainer.addSubview(primary.view)
                primaryContentContainer.sendSubview(toBack: primary.view)
                
                primary.view.constrainToParent()
            }
        }
        
        // May be nil during initial layout
        if let drawer = drawerContentViewController
        {
            if drawer.view.superview != nil && drawer.view.superview != drawerContentContainer
            {
                drawerContentContainer.addSubview(drawer.view)
                drawerContentContainer.sendSubview(toBack: drawer.view)
                
                drawer.view.constrainToParent()
            }
        }
        
        // Layout container
        var collapsedHeight:CGFloat = kPulleyDefaultCollapsedHeight
        var partialRevealHeight:CGFloat = kPulleyDefaultPartialRevealHeight
        
        if let drawerVCCompliant = drawerContentViewController as? PulleyDrawerViewControllerDelegate
        {
            collapsedHeight = drawerVCCompliant.collapsedDrawerHeight()
            partialRevealHeight = drawerVCCompliant.partialRevealDrawerHeight()
        }
        
        let lowestStop = [(self.view.bounds.size.height - topInset), collapsedHeight, partialRevealHeight].min() ?? 0
        let bounceOverflowMargin: CGFloat = 20.0
        
        if supportedPositions.contains(.open)
        {
            // Layout scrollview
            drawerScrollView.frame = CGRect(x: 0, y: topInset, width: self.view.bounds.width, height: self.view.bounds.height - topInset)
        }
        else
        {
            // Layout scrollview
            let adjustedTopInset: CGFloat = supportedPositions.contains(.partiallyRevealed) ? partialRevealHeight : collapsedHeight
            drawerScrollView.frame = CGRect(x: 0, y: self.view.bounds.height - adjustedTopInset, width: self.view.bounds.width, height: adjustedTopInset)
        }
        
        drawerContentContainer.frame = CGRect(x: 0, y: drawerScrollView.bounds.height - lowestStop, width: drawerScrollView.bounds.width, height: drawerScrollView.bounds.height + bounceOverflowMargin)
        drawerBackgroundVisualEffectView?.frame = drawerContentContainer.frame
        drawerShadowView.frame = drawerContentContainer.frame
        drawerScrollView.contentSize = CGSize(width: drawerScrollView.bounds.width, height: (drawerScrollView.bounds.height - lowestStop) + drawerScrollView.bounds.height)
        
        // Update rounding mask and shadows
        let borderPath = UIBezierPath(roundedRect: drawerContentContainer.bounds, byRoundingCorners: [.topLeft, .topRight], cornerRadii: CGSize(width: drawerCornerRadius, height: drawerCornerRadius)).cgPath
        
        let cardMaskLayer = CAShapeLayer()
        cardMaskLayer.path = borderPath
        cardMaskLayer.frame = drawerContentContainer.bounds
        cardMaskLayer.fillColor = UIColor.white.cgColor
        cardMaskLayer.backgroundColor = UIColor.clear.cgColor
        drawerContentContainer.layer.mask = cardMaskLayer
        drawerShadowView.layer.shadowPath = borderPath
        
        setDrawerPosition(position: drawerPosition, animated: false)
    }
    
    override open func didReceiveMemoryWarning() {
        super.didReceiveMemoryWarning()
        // Dispose of any resources that can be recreated.
    }

    // MARK: Private State Updates

    private func enforceCanScrollDrawer() {
        guard isViewLoaded else {
            return
        }
        drawerScrollView.isScrollEnabled = allowsUserDrawerPositionChange && supportedPositions.count > 1
    }
    
    // MARK: Configuration Updates
    
    /**
     Set the drawer position, with an option to animate.
     
     - parameter position: The position to set the drawer to.
     - parameter animated: Whether or not to animate the change. (Default: true)
     - parameter completion: A block object to be executed when the animation sequence ends. The Bool indicates whether or not the animations actually finished before the completion handler was called. (Default: nil)
     */
    public func setDrawerPosition(position: PulleyPosition, animated: Bool, completion: PulleyAnimationCompletionBlock? = nil) {
        guard supportedPositions.contains(position) else {
            
            print("PulleyViewController: You can't set the drawer position to something not supported by the current view controller contained in the drawer. If you haven't already, you may need to implement the PulleyDrawerViewControllerDelegate.")
            return
        }
        
        drawerPosition = position
        
        var collapsedHeight:CGFloat = kPulleyDefaultCollapsedHeight
        var partialRevealHeight:CGFloat = kPulleyDefaultPartialRevealHeight
        
        if let drawerVCCompliant = drawerContentViewController as? PulleyDrawerViewControllerDelegate
        {
            collapsedHeight = drawerVCCompliant.collapsedDrawerHeight()
            partialRevealHeight = drawerVCCompliant.partialRevealDrawerHeight()
        }
        
        let stopToMoveTo: CGFloat
        
        switch drawerPosition {
            
        case .collapsed:
            stopToMoveTo = collapsedHeight
            
        case .partiallyRevealed:
            stopToMoveTo = partialRevealHeight
            
        case .open:
            stopToMoveTo = (self.view.bounds.size.height - topInset)
            
        case .closed:
            stopToMoveTo = 0
        }
        
        let drawerStops = [(self.view.bounds.size.height - topInset), collapsedHeight, partialRevealHeight]
        let lowestStop = drawerStops.min() ?? 0
        
        if animated
        {
            UIView.animate(withDuration: 0.3, delay: 0.0, usingSpringWithDamping: 0.75, initialSpringVelocity: 0.0, options: .curveEaseInOut, animations: { [weak self] () -> Void in
                
                self?.drawerScrollView.setContentOffset(CGPoint(x: 0, y: stopToMoveTo - lowestStop), animated: false)
                
                if let drawer = self
                {
                    drawer.delegate?.drawerPositionDidChange?(drawer: drawer)
                    (drawer.drawerContentViewController as? PulleyDrawerViewControllerDelegate)?.drawerPositionDidChange?(drawer: drawer)
                    (drawer.primaryContentViewController as? PulleyPrimaryContentControllerDelegate)?.drawerPositionDidChange?(drawer: drawer)
                    
                    drawer.view.layoutIfNeeded()
                }
                
                }, completion: { (completed) in
                    
                    completion?(completed)
            })
        }
        else
        {
            drawerScrollView.setContentOffset(CGPoint(x: 0, y: stopToMoveTo - lowestStop), animated: false)
            
            delegate?.drawerPositionDidChange?(drawer: self)
            (drawerContentViewController as? PulleyDrawerViewControllerDelegate)?.drawerPositionDidChange?(drawer: self)
            (primaryContentViewController as? PulleyPrimaryContentControllerDelegate)?.drawerPositionDidChange?(drawer: self)
            
            completion?(true)
        }
    }
    
    /**
     Set the drawer position, the change will be animated.
     
     - parameter position: The position to set the drawer to.
     */
    public func setDrawerPosition(position: PulleyPosition)
    {
        setDrawerPosition(position: position, animated: true)
    }
    
    /**
     Change the current primary content view controller (The one behind the drawer)
     
     - parameter controller: The controller to replace it with
     - parameter animated:   Whether or not to animate the change. Defaults to true.
     - parameter completion: A block object to be executed when the animation sequence ends. The Bool indicates whether or not the animations actually finished before the completion handler was called.
     */
    public func setPrimaryContentViewController(controller: UIViewController, animated: Bool = true, completion: PulleyAnimationCompletionBlock?)
    {
        if animated
        {
            UIView.transition(with: primaryContentContainer, duration: 0.5, options: .transitionCrossDissolve, animations: { [weak self] () -> Void in
                
                self?.primaryContentViewController = controller
                
                }, completion: { (completed) in
                    
                    completion?(completed)
            })
        }
        else
        {
            primaryContentViewController = controller
            completion?(true)
        }
    }
    
    /**
     Change the current primary content view controller (The one behind the drawer). This method exists for backwards compatibility.
     
     - parameter controller: The controller to replace it with
     - parameter animated:   Whether or not to animate the change. Defaults to true.
     */
    public func setPrimaryContentViewController(controller: UIViewController, animated: Bool = true)
    {
        setPrimaryContentViewController(controller: controller, animated: animated, completion: nil)
    }
    
    /**
     Change the current drawer content view controller (The one inside the drawer)
     
     - parameter controller: The controller to replace it with
     - parameter animated:   Whether or not to animate the change.
     - parameter completion: A block object to be executed when the animation sequence ends. The Bool indicates whether or not the animations actually finished before the completion handler was called.
     */
    public func setDrawerContentViewController(controller: UIViewController, animated: Bool = true, completion: PulleyAnimationCompletionBlock?)
    {
        if animated
        {
            UIView.transition(with: drawerContentContainer, duration: 0.5, options: .transitionCrossDissolve, animations: { [weak self] () -> Void in
                
                self?.drawerContentViewController = controller
                self?.setDrawerPosition(position: self?.drawerPosition ?? .collapsed, animated: false)
                
                }, completion: { (completed) in
                    
                    completion?(completed)
            })
        }
        else
        {
            drawerContentViewController = controller
            setDrawerPosition(position: drawerPosition, animated: false)
            
            completion?(true)
        }
    }
    
    /**
     Change the current drawer content view controller (The one inside the drawer). This method exists for backwards compatibility.
     
     - parameter controller: The controller to replace it with
     - parameter animated:   Whether or not to animate the change.
     */
    public func setDrawerContentViewController(controller: UIViewController, animated: Bool = true)
    {
        setDrawerContentViewController(controller: controller, animated: animated, completion: nil)
    }
    
    /**
     Update the supported drawer positions allows by the Pulley Drawer
     */
    public func setNeedsSupportedDrawerPositionsUpdate()
    {
        if let drawerVCCompliant = drawerContentViewController as? PulleyDrawerViewControllerDelegate
        {
            supportedPositions = drawerVCCompliant.supportedDrawerPositions()
        }
        else
        {
            supportedPositions = PulleyPosition.all
        }
    }
    
    // MARK: Actions
    
    func dimmingViewTapRecognizerAction(gestureRecognizer: UITapGestureRecognizer)
    {
        if gestureRecognizer == dimmingViewTapRecognizer
        {
            if gestureRecognizer.state == .ended
            {
                self.setDrawerPosition(position: .collapsed, animated: true)
            }
        }
    }
    
    // MARK: Propogate child view controller style / status bar presentation based on drawer state
    
    override open var childViewControllerForStatusBarStyle: UIViewController? {
        get {
            
            if drawerPosition == .open {
                return drawerContentViewController
            }
            
            return primaryContentViewController
        }
    }
    
    override open var childViewControllerForStatusBarHidden: UIViewController? {
        get {
            if drawerPosition == .open {
                return drawerContentViewController
            }
            
            return primaryContentViewController
        }
    }
}

extension PulleyViewController: PulleyPassthroughScrollViewDelegate {
    
    func shouldTouchPassthroughScrollView(scrollView: PulleyPassthroughScrollView, point: CGPoint) -> Bool
    {
        let contentDrawerLocation = drawerContentContainer.frame.origin.y
        
        if point.y < contentDrawerLocation
        {
            return true
        }
        
        return false
    }
    
    func viewToReceiveTouch(scrollView: PulleyPassthroughScrollView) -> UIView
    {
        if drawerPosition == .open
        {
            return backgroundDimmingView
        }
        
        return primaryContentContainer
    }
}

extension PulleyViewController: UIScrollViewDelegate {
    
    public func scrollViewDidEndDragging(_ scrollView: UIScrollView, willDecelerate decelerate: Bool) {
        
        if scrollView == drawerScrollView
        {
            // Find the closest anchor point and snap there.
            var collapsedHeight:CGFloat = kPulleyDefaultCollapsedHeight
            var partialRevealHeight:CGFloat = kPulleyDefaultPartialRevealHeight
            
            if let drawerVCCompliant = drawerContentViewController as? PulleyDrawerViewControllerDelegate
            {
                collapsedHeight = drawerVCCompliant.collapsedDrawerHeight()
                partialRevealHeight = drawerVCCompliant.partialRevealDrawerHeight()
            }
            
            var drawerStops: [CGFloat] = [CGFloat]()
            
            if supportedPositions.contains(.open)
            {
                drawerStops.append((self.view.bounds.size.height - topInset))
            }
            
            if supportedPositions.contains(.partiallyRevealed)
            {
                drawerStops.append(partialRevealHeight)
            }
            
            if supportedPositions.contains(.collapsed)
            {
                drawerStops.append(collapsedHeight)
            }
            
            let lowestStop = drawerStops.min() ?? 0
            
            let distanceFromBottomOfView = lowestStop + lastDragTargetContentOffset.y
            
            var currentClosestStop = lowestStop
            
            for currentStop in drawerStops
            {
                if abs(currentStop - distanceFromBottomOfView) < abs(currentClosestStop - distanceFromBottomOfView)
                {
                    currentClosestStop = currentStop
                }
            }
            
            if abs(Float(currentClosestStop - (self.view.bounds.size.height - topInset))) <= Float.ulpOfOne && supportedPositions.contains(.open)
            {
                setDrawerPosition(position: .open, animated: true)
            } else if abs(Float(currentClosestStop - collapsedHeight)) <= Float.ulpOfOne && supportedPositions.contains(.collapsed)
            {
                setDrawerPosition(position: .collapsed, animated: true)
            } else if supportedPositions.contains(.partiallyRevealed){
                setDrawerPosition(position: .partiallyRevealed, animated: true)
            }
        }
    }
    
    public func scrollViewWillEndDragging(_ scrollView: UIScrollView, withVelocity velocity: CGPoint, targetContentOffset: UnsafeMutablePointer<CGPoint>) {
        
        if scrollView == drawerScrollView
        {
            lastDragTargetContentOffset = targetContentOffset.pointee
            
            // Halt intertia
            targetContentOffset.pointee = scrollView.contentOffset
        }
    }
    
    public func scrollViewDidScroll(_ scrollView: UIScrollView) {
        
        if scrollView == drawerScrollView
        {
            var partialRevealHeight:CGFloat = kPulleyDefaultPartialRevealHeight
            var collapsedHeight:CGFloat = kPulleyDefaultCollapsedHeight
            
            if let drawerVCCompliant = drawerContentViewController as? PulleyDrawerViewControllerDelegate
            {
                collapsedHeight = drawerVCCompliant.collapsedDrawerHeight()
                partialRevealHeight = drawerVCCompliant.partialRevealDrawerHeight()
            }
            
            var drawerStops: [CGFloat] = [CGFloat]()
            
            if supportedPositions.contains(.open)
            {
                drawerStops.append((self.view.bounds.size.height - topInset))
            }
            
            if supportedPositions.contains(.partiallyRevealed)
            {
                drawerStops.append(partialRevealHeight)
            }
            
            if supportedPositions.contains(.collapsed)
            {
                drawerStops.append(collapsedHeight)
            }
            
            let lowestStop = drawerStops.min() ?? 0
            
            if scrollView.contentOffset.y > partialRevealHeight - lowestStop
            {
                // Calculate percentage between partial and full reveal
                let fullRevealHeight = (self.view.bounds.size.height - topInset)
                
                let progress = (scrollView.contentOffset.y - (partialRevealHeight - lowestStop)) / (fullRevealHeight - (partialRevealHeight))
                
                delegate?.makeUIAdjustmentsForFullscreen?(progress: progress)
                (drawerContentViewController as? PulleyDrawerViewControllerDelegate)?.makeUIAdjustmentsForFullscreen?(progress: progress)
                (primaryContentViewController as? PulleyPrimaryContentControllerDelegate)?.makeUIAdjustmentsForFullscreen?(progress: progress)
                
                backgroundDimmingView.alpha = progress * backgroundDimmingOpacity
                
                backgroundDimmingView.isUserInteractionEnabled = true
            }
            else
            {
                if backgroundDimmingView.alpha >= 0.001
                {
                    backgroundDimmingView.alpha = 0.0
                    
                    delegate?.makeUIAdjustmentsForFullscreen?(progress: 0.0)
                    (drawerContentViewController as? PulleyDrawerViewControllerDelegate)?.makeUIAdjustmentsForFullscreen?(progress: 0.0)
                    (primaryContentViewController as? PulleyPrimaryContentControllerDelegate)?.makeUIAdjustmentsForFullscreen?(progress: 0.0)
                    
                    backgroundDimmingView.isUserInteractionEnabled = false
                }
            }
            
            delegate?.drawerChangedDistanceFromBottom?(drawer: self, distance: scrollView.contentOffset.y + lowestStop)
            (drawerContentViewController as? PulleyDrawerViewControllerDelegate)?.drawerChangedDistanceFromBottom?(drawer: self, distance: scrollView.contentOffset.y + lowestStop)
            (primaryContentViewController as? PulleyPrimaryContentControllerDelegate)?.drawerChangedDistanceFromBottom?(drawer: self, distance: scrollView.contentOffset.y + lowestStop)
        }
    }
}<|MERGE_RESOLUTION|>--- conflicted
+++ resolved
@@ -116,10 +116,17 @@
     fileprivate var lastDragTargetContentOffset: CGPoint = CGPoint.zero
 
     // Public
-    public var delaysContentTouches: Bool = true
+    public var delaysContentTouches: Bool = true {
+        didSet {
+            self.loadViewIfNeeded()
+            drawerScrollView.delaysContentTouches = delaysContentTouches
+        }
+    }
     
     public var canCancelContentTouches: Bool = true  {
         didSet {
+          
+            self.loadViewIfNeeded()
             drawerScrollView.canCancelContentTouches = canCancelContentTouches
         }
     }
@@ -395,12 +402,10 @@
         drawerScrollView.clipsToBounds = false
         drawerScrollView.showsVerticalScrollIndicator = false
         drawerScrollView.showsHorizontalScrollIndicator = false
-<<<<<<< HEAD
-        drawerScrollView.delaysContentTouches = true 
-=======
+
         drawerScrollView.delaysContentTouches = delaysContentTouches
-        drawerScrollView.canCancelContentTouches = true
->>>>>>> bddccacf
+        drawerScrollView.canCancelContentTouches = canCancelContentTouches
+
         drawerScrollView.backgroundColor = UIColor.clear
         drawerScrollView.decelerationRate = UIScrollViewDecelerationRateFast
         drawerScrollView.scrollsToTop = false
