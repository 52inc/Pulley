--- conflicted
+++ resolved
@@ -14,13 +14,8 @@
 
     var window: UIWindow?
     
-<<<<<<< HEAD
-    func application(_ application: UIApplication, willFinishLaunchingWithOptions launchOptions: [UIApplication.LaunchOptionsKey : Any]? = nil) -> Bool
-    {
-=======
-
+  
     func application(_ application: UIApplication, willFinishLaunchingWithOptions launchOptions: [UIApplication.LaunchOptionsKey : Any]? = nil) -> Bool {
->>>>>>> e77c15ac
         // Override point for customization after application launch.
         
         window = UIWindow(frame: UIScreen.main.bounds)
